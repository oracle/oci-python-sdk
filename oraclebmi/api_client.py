--- conflicted
+++ resolved
@@ -154,11 +154,8 @@
                                         data=request.body)
 
         response_type = request.response_type
-<<<<<<< HEAD
         is_error = not 200 <= response.status_code <= 299
-=======
-        is_error = response.status_code not in range(200, 299)
->>>>>>> fcf53bd3
+
         if is_error:
             response_type = 'Error'
 
