--- conflicted
+++ resolved
@@ -9,8 +9,4 @@
 [testenv:flake8]
 basepython = python3.5
 deps = flake8
-<<<<<<< HEAD
-commands = flake8
-=======
-commands = flake8 oraclebmc docs tests
->>>>>>> 52419b33
+commands = flake8 oraclebmc docs tests