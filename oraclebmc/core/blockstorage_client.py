--- conflicted
+++ resolved
@@ -434,10 +434,7 @@
 
         :param str volume_id: (required)
             The OCID of the volume.
-<<<<<<< HEAD
-=======
-
->>>>>>> 3ee14a0b
+
         :param UpdateVolumeDetails update_volume_details: (required)
             Update volume's display name.
 
@@ -489,10 +486,7 @@
 
         :param str volume_backup_id: (required)
             The OCID of the volume backup.
-<<<<<<< HEAD
-=======
-
->>>>>>> 3ee14a0b
+
         :param UpdateVolumeBackupDetails update_volume_backup_details: (required)
             Update volume backup fields
 
