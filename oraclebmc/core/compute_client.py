--- conflicted
+++ resolved
@@ -556,10 +556,7 @@
 
         :param str instance_id: (required)
             The OCID of the instance.
-<<<<<<< HEAD
-=======
-
->>>>>>> 3ee14a0b
+
         :param str action: (required)
             The action to perform on the instance.
 
@@ -1163,10 +1160,7 @@
 
         :param str image_id: (required)
             The OCID of the image.
-<<<<<<< HEAD
-=======
-
->>>>>>> 3ee14a0b
+
         :param UpdateImageDetails update_image_details: (required)
             Updates the image display name field.
 
@@ -1228,10 +1222,7 @@
 
         :param str instance_id: (required)
             The OCID of the instance.
-<<<<<<< HEAD
-=======
-
->>>>>>> 3ee14a0b
+
         :param UpdateInstanceDetails update_instance_details: (required)
             Update instance fields
 
