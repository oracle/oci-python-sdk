# coding: utf-8
# Copyright (c) 2016 Oracle and/or its affiliates. All rights reserved.

<<<<<<< HEAD
__version__ = "0.1.9"
=======
__version__ = "0.1.10"
>>>>>>> 9ac87f0b
<|MERGE_RESOLUTION|>--- conflicted
+++ resolved
@@ -1,8 +1,4 @@
 # coding: utf-8
 # Copyright (c) 2016 Oracle and/or its affiliates. All rights reserved.
 
-<<<<<<< HEAD
-__version__ = "0.1.9"
-=======
-__version__ = "0.1.10"
->>>>>>> 9ac87f0b
+__version__ = "0.1.10"