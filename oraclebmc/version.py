# coding: utf-8
# Copyright (c) 2016, 2017, Oracle and/or its affiliates. All rights reserved.

<<<<<<< HEAD
__version__ = "1.3.0+multipart1"
=======
__version__ = "1.3.1"
>>>>>>> f827023c
<|MERGE_RESOLUTION|>--- conflicted
+++ resolved
@@ -1,8 +1,4 @@
 # coding: utf-8
 # Copyright (c) 2016, 2017, Oracle and/or its affiliates. All rights reserved.
 
-<<<<<<< HEAD
-__version__ = "1.3.0+multipart1"
-=======
-__version__ = "1.3.1"
->>>>>>> f827023c
+__version__ = "1.3.1+multipart1"