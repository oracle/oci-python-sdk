# coding: utf-8
# Copyright (c) 2016, 2017, Oracle and/or its affiliates. All rights reserved.

from __future__ import absolute_import

import six

from ..base_client import BaseClient
from ..config import get_config_value_or_default, validate_config
from ..signer import Signer
from ..util import Sentinel
from .models import object_storage_type_mapping
missing = Sentinel("Missing")


class ObjectStorageClient(object):

    def __init__(self, config):
        validate_config(config)
        signer = Signer(
            tenancy=config["tenancy"],
            user=config["user"],
            fingerprint=config["fingerprint"],
            private_key_file_location=config["key_file"],
            pass_phrase=get_config_value_or_default(config, "pass_phrase")
        )
        self.base_client = BaseClient("object_storage", config, signer, object_storage_type_mapping)

    def abort_multipart_upload(self, namespace_name, bucket_name, object_name, upload_id, **kwargs):
        """
        AbortMultipartUpload
        Aborts an in-progress multipart upload and deletes all parts that have been uploaded.


        :param str namespace_name: (required)
            The top-level namespace used for the request.

        :param str bucket_name: (required)
            The name of the bucket.

            Example: `my-new-bucket1`

        :param str object_name: (required)
            The name of the object.

            Example: `test/object1.log`

        :param str upload_id: (required)
            The upload ID for a multipart upload.

        :param str opc_client_request_id: (optional)
            The client request ID for tracing.

        :return: A Response object with data of type None
        :rtype: None
        """
        resource_path = "/n/{namespaceName}/b/{bucketName}/u/{objectName}"
        method = "DELETE"

        # Don't accept unknown kwargs
        expected_kwargs = [
            "opc_client_request_id"
        ]
        extra_kwargs = [key for key in six.iterkeys(kwargs) if key not in expected_kwargs]
        if extra_kwargs:
            raise ValueError(
                "abort_multipart_upload got unknown kwargs: {!r}".format(extra_kwargs))

        path_params = {
            "namespaceName": namespace_name,
            "bucketName": bucket_name,
            "objectName": object_name
        }
        path_params = {k: v for (k, v) in six.iteritems(path_params) if v is not missing}

        query_params = {
            "uploadId": upload_id
        }
        query_params = {k: v for (k, v) in six.iteritems(query_params) if v is not missing}

        header_params = {
            "accept": "application/json",
            "content-type": "application/json",
            "opc-client-request-id": kwargs.get("opc_client_request_id", missing)
        }
        header_params = {k: v for (k, v) in six.iteritems(header_params) if v is not missing}

        return self.base_client.call_api(
            resource_path=resource_path,
            method=method,
            path_params=path_params,
            query_params=query_params,
            header_params=header_params)

    def commit_multipart_upload(self, namespace_name, bucket_name, object_name, upload_id, commit_multipart_upload_details, **kwargs):
        """
        CommitMultipartUpload
        Commits a multipart upload, which involves checking part numbers and ETags of the parts, to create an aggregate object.


        :param str namespace_name: (required)
            The top-level namespace used for the request.

        :param str bucket_name: (required)
            The name of the bucket.

            Example: `my-new-bucket1`

        :param str object_name: (required)
            The name of the object.

            Example: `test/object1.log`

        :param str upload_id: (required)
            The upload ID for a multipart upload.

        :param CommitMultipartUploadDetails commit_multipart_upload_details: (required)
            The part numbers and ETags for the parts you want to commit.

        :param str if_match: (optional)
            The entity tag to match. For creating and committing a multipart upload to an object, this is the entity tag of the target object.
            For uploading a part, this is the entity tag of the target part.

        :param str if_none_match: (optional)
            The entity tag to avoid matching. The only valid value is \u2018*\u2019, which indicates that the request should fail if the object already exists.
            For creating and committing a multipart upload, this is the entity tag of the target object. For uploading a part, this is the entity tag
            of the target part.

        :param str opc_client_request_id: (optional)
            The client request ID for tracing.

        :return: A Response object with data of type None
        :rtype: None
        """
        resource_path = "/n/{namespaceName}/b/{bucketName}/u/{objectName}"
        method = "POST"

        # Don't accept unknown kwargs
        expected_kwargs = [
            "if_match",
            "if_none_match",
            "opc_client_request_id"
        ]
        extra_kwargs = [key for key in six.iterkeys(kwargs) if key not in expected_kwargs]
        if extra_kwargs:
            raise ValueError(
                "commit_multipart_upload got unknown kwargs: {!r}".format(extra_kwargs))

        path_params = {
            "namespaceName": namespace_name,
            "bucketName": bucket_name,
            "objectName": object_name
        }
        path_params = {k: v for (k, v) in six.iteritems(path_params) if v is not missing}

        query_params = {
            "uploadId": upload_id
        }
        query_params = {k: v for (k, v) in six.iteritems(query_params) if v is not missing}

        header_params = {
            "accept": "application/json",
            "content-type": "application/json",
            "if-match": kwargs.get("if_match", missing),
            "if-none-match": kwargs.get("if_none_match", missing),
            "opc-client-request-id": kwargs.get("opc_client_request_id", missing)
        }
        header_params = {k: v for (k, v) in six.iteritems(header_params) if v is not missing}

        return self.base_client.call_api(
            resource_path=resource_path,
            method=method,
            path_params=path_params,
            query_params=query_params,
            header_params=header_params,
            body=commit_multipart_upload_details)

    def create_bucket(self, namespace_name, create_bucket_details, **kwargs):
        """
        CreateBucket
        Creates a bucket in the given namespace with a bucket name and optional user-defined metadata.

<<<<<<< HEAD
        To use this and other API operations, you must be authorized in an IAM policy. If you're not authorized,
        talk to an administrator. If you're an admin who needs to write policies to give users access, see
        `Getting Started with Policies`__.

        __ https://docs.us-phoenix-1.oraclecloud.com/Content/Identity/Concepts/policygetstarted.htm

=======
>>>>>>> 1cf3bd5d

        :param str namespace_name: (required)
            The top-level namespace used for the request.

        :param CreateBucketDetails create_bucket_details: (required)
            Request object for creating a bucket.

        :param str opc_client_request_id: (optional)
            The client request ID for tracing.

        :return: A Response object with data of type Bucket
        :rtype: Bucket
        """
        resource_path = "/n/{namespaceName}/b/"
        method = "POST"

        # Don't accept unknown kwargs
        expected_kwargs = [
            "opc_client_request_id"
        ]
        extra_kwargs = [key for key in six.iterkeys(kwargs) if key not in expected_kwargs]
        if extra_kwargs:
            raise ValueError(
                "create_bucket got unknown kwargs: {!r}".format(extra_kwargs))

        path_params = {
            "namespaceName": namespace_name
        }
        path_params = {k: v for (k, v) in six.iteritems(path_params) if v is not missing}

        header_params = {
            "accept": "application/json",
            "content-type": "application/json",
            "opc-client-request-id": kwargs.get("opc_client_request_id", missing)
        }
        header_params = {k: v for (k, v) in six.iteritems(header_params) if v is not missing}

        return self.base_client.call_api(
            resource_path=resource_path,
            method=method,
            path_params=path_params,
            header_params=header_params,
            body=create_bucket_details,
            response_type="Bucket")

    def create_multipart_upload(self, namespace_name, bucket_name, create_multipart_upload_details, **kwargs):
        """
        CreateMultipartUpload
        Starts a new multipart upload to a specific object in the given bucket in the given namespace.


        :param str namespace_name: (required)
            The top-level namespace used for the request.

        :param str bucket_name: (required)
            The name of the bucket.

            Example: `my-new-bucket1`

        :param CreateMultipartUploadDetails create_multipart_upload_details: (required)
            Request object for creating a multi-part upload.

        :param str if_match: (optional)
            The entity tag to match. For creating and committing a multipart upload to an object, this is the entity tag of the target object.
            For uploading a part, this is the entity tag of the target part.

        :param str if_none_match: (optional)
            The entity tag to avoid matching. The only valid value is \u2018*\u2019, which indicates that the request should fail if the object already exists.
            For creating and committing a multipart upload, this is the entity tag of the target object. For uploading a part, this is the entity tag
            of the target part.

        :param str opc_client_request_id: (optional)
            The client request ID for tracing.

        :return: A Response object with data of type MultipartUpload
        :rtype: MultipartUpload
        """
        resource_path = "/n/{namespaceName}/b/{bucketName}/u"
        method = "POST"

        # Don't accept unknown kwargs
        expected_kwargs = [
            "if_match",
            "if_none_match",
            "opc_client_request_id"
        ]
        extra_kwargs = [key for key in six.iterkeys(kwargs) if key not in expected_kwargs]
        if extra_kwargs:
            raise ValueError(
                "create_multipart_upload got unknown kwargs: {!r}".format(extra_kwargs))

        path_params = {
            "namespaceName": namespace_name,
            "bucketName": bucket_name
        }
        path_params = {k: v for (k, v) in six.iteritems(path_params) if v is not missing}

        header_params = {
            "accept": "application/json",
            "content-type": "application/json",
            "if-match": kwargs.get("if_match", missing),
            "if-none-match": kwargs.get("if_none_match", missing),
            "opc-client-request-id": kwargs.get("opc_client_request_id", missing)
        }
        header_params = {k: v for (k, v) in six.iteritems(header_params) if v is not missing}

        return self.base_client.call_api(
            resource_path=resource_path,
            method=method,
            path_params=path_params,
            header_params=header_params,
            body=create_multipart_upload_details,
            response_type="MultipartUpload")

    def delete_bucket(self, namespace_name, bucket_name, **kwargs):
        """
        DeleteBucket
        Deletes a bucket if it is already empty. If the bucket is not empty, use :func:`delete_object` first.


        :param str namespace_name: (required)
            The top-level namespace used for the request.

        :param str bucket_name: (required)
            The name of the bucket.

            Example: `my-new-bucket1`

        :param str if_match: (optional)
            The entity tag to match. For creating and committing a multipart upload to an object, this is the entity tag of the target object.
            For uploading a part, this is the entity tag of the target part.

        :param str opc_client_request_id: (optional)
            The client request ID for tracing.

        :return: A Response object with data of type None
        :rtype: None
        """
        resource_path = "/n/{namespaceName}/b/{bucketName}/"
        method = "DELETE"

        # Don't accept unknown kwargs
        expected_kwargs = [
            "if_match",
            "opc_client_request_id"
        ]
        extra_kwargs = [key for key in six.iterkeys(kwargs) if key not in expected_kwargs]
        if extra_kwargs:
            raise ValueError(
                "delete_bucket got unknown kwargs: {!r}".format(extra_kwargs))

        path_params = {
            "namespaceName": namespace_name,
            "bucketName": bucket_name
        }
        path_params = {k: v for (k, v) in six.iteritems(path_params) if v is not missing}

        header_params = {
            "accept": "application/json",
            "content-type": "application/json",
            "if-match": kwargs.get("if_match", missing),
            "opc-client-request-id": kwargs.get("opc_client_request_id", missing)
        }
        header_params = {k: v for (k, v) in six.iteritems(header_params) if v is not missing}

        return self.base_client.call_api(
            resource_path=resource_path,
            method=method,
            path_params=path_params,
            header_params=header_params)

    def delete_object(self, namespace_name, bucket_name, object_name, **kwargs):
        """
        DeleteObject
        Deletes an object.


        :param str namespace_name: (required)
            The top-level namespace used for the request.

        :param str bucket_name: (required)
            The name of the bucket.

            Example: `my-new-bucket1`

        :param str object_name: (required)
            The name of the object.

            Example: `test/object1.log`

        :param str if_match: (optional)
            The entity tag to match. For creating and committing a multipart upload to an object, this is the entity tag of the target object.
            For uploading a part, this is the entity tag of the target part.

        :param str opc_client_request_id: (optional)
            The client request ID for tracing.

        :return: A Response object with data of type None
        :rtype: None
        """
        resource_path = "/n/{namespaceName}/b/{bucketName}/o/{objectName}"
        method = "DELETE"

        # Don't accept unknown kwargs
        expected_kwargs = [
            "if_match",
            "opc_client_request_id"
        ]
        extra_kwargs = [key for key in six.iterkeys(kwargs) if key not in expected_kwargs]
        if extra_kwargs:
            raise ValueError(
                "delete_object got unknown kwargs: {!r}".format(extra_kwargs))

        path_params = {
            "namespaceName": namespace_name,
            "bucketName": bucket_name,
            "objectName": object_name
        }
        path_params = {k: v for (k, v) in six.iteritems(path_params) if v is not missing}

        header_params = {
            "accept": "application/json",
            "content-type": "application/json",
            "if-match": kwargs.get("if_match", missing),
            "opc-client-request-id": kwargs.get("opc_client_request_id", missing)
        }
        header_params = {k: v for (k, v) in six.iteritems(header_params) if v is not missing}

        return self.base_client.call_api(
            resource_path=resource_path,
            method=method,
            path_params=path_params,
            header_params=header_params)

    def get_bucket(self, namespace_name, bucket_name, **kwargs):
        """
        GetBucket
        Gets the current representation of the given bucket in the given namespace.


        :param str namespace_name: (required)
            The top-level namespace used for the request.

        :param str bucket_name: (required)
            The name of the bucket.

            Example: `my-new-bucket1`

        :param str if_match: (optional)
            The entity tag to match. For creating and committing a multipart upload to an object, this is the entity tag of the target object.
            For uploading a part, this is the entity tag of the target part.

        :param str if_none_match: (optional)
            The entity tag to avoid matching. The only valid value is \u2018*\u2019, which indicates that the request should fail if the object already exists.
            For creating and committing a multipart upload, this is the entity tag of the target object. For uploading a part, this is the entity tag
            of the target part.

        :param str opc_client_request_id: (optional)
            The client request ID for tracing.

        :return: A Response object with data of type Bucket
        :rtype: Bucket
        """
        resource_path = "/n/{namespaceName}/b/{bucketName}/"
        method = "GET"

        # Don't accept unknown kwargs
        expected_kwargs = [
            "if_match",
            "if_none_match",
            "opc_client_request_id"
        ]
        extra_kwargs = [key for key in six.iterkeys(kwargs) if key not in expected_kwargs]
        if extra_kwargs:
            raise ValueError(
                "get_bucket got unknown kwargs: {!r}".format(extra_kwargs))

        path_params = {
            "namespaceName": namespace_name,
            "bucketName": bucket_name
        }
        path_params = {k: v for (k, v) in six.iteritems(path_params) if v is not missing}

        header_params = {
            "accept": "application/json",
            "content-type": "application/json",
            "if-match": kwargs.get("if_match", missing),
            "if-none-match": kwargs.get("if_none_match", missing),
            "opc-client-request-id": kwargs.get("opc_client_request_id", missing)
        }
        header_params = {k: v for (k, v) in six.iteritems(header_params) if v is not missing}

        return self.base_client.call_api(
            resource_path=resource_path,
            method=method,
            path_params=path_params,
            header_params=header_params,
            response_type="Bucket")

    def get_namespace(self, **kwargs):
        """
        GetNamespace
        Gets the name of the namespace for the user making the request. An account name must be unique, must start with a
        letter, and can have up to 15 lowercase letters and numbers. You cannot use spaces or special characters.


        :param str opc_client_request_id: (optional)
            The client request ID for tracing.

        :return: A Response object with data of type str
        :rtype: str
        """
        resource_path = "/n/"
        method = "GET"

        # Don't accept unknown kwargs
        expected_kwargs = [
            "opc_client_request_id"
        ]
        extra_kwargs = [key for key in six.iterkeys(kwargs) if key not in expected_kwargs]
        if extra_kwargs:
            raise ValueError(
                "get_namespace got unknown kwargs: {!r}".format(extra_kwargs))

        header_params = {
            "accept": "application/json",
            "content-type": "application/json",
            "opc-client-request-id": kwargs.get("opc_client_request_id", missing)
        }
        header_params = {k: v for (k, v) in six.iteritems(header_params) if v is not missing}

        return self.base_client.call_api(
            resource_path=resource_path,
            method=method,
            header_params=header_params,
            response_type="str")

    def get_object(self, namespace_name, bucket_name, object_name, **kwargs):
        """
        GetObject
        Gets the metadata and body of an object.


        :param str namespace_name: (required)
            The top-level namespace used for the request.

        :param str bucket_name: (required)
            The name of the bucket.

            Example: `my-new-bucket1`

        :param str object_name: (required)
            The name of the object.

            Example: `test/object1.log`

        :param str if_match: (optional)
            The entity tag to match. For creating and committing a multipart upload to an object, this is the entity tag of the target object.
            For uploading a part, this is the entity tag of the target part.

        :param str if_none_match: (optional)
            The entity tag to avoid matching. The only valid value is \u2018*\u2019, which indicates that the request should fail if the object already exists.
            For creating and committing a multipart upload, this is the entity tag of the target object. For uploading a part, this is the entity tag
            of the target part.

        :param str opc_client_request_id: (optional)
            The client request ID for tracing.

        :param str range: (optional)
            Optional byte range to fetch, as described in `RFC 7233`__, section 2.1.
            Note, only a single range of bytes is supported.

             __ https://tools.ietf.org/rfc/rfc7233

        :return: A Response object with data of type stream
        :rtype: stream
        """
        resource_path = "/n/{namespaceName}/b/{bucketName}/o/{objectName}"
        method = "GET"

        # Don't accept unknown kwargs
        expected_kwargs = [
            "if_match",
            "if_none_match",
            "opc_client_request_id",
            "range"
        ]
        extra_kwargs = [key for key in six.iterkeys(kwargs) if key not in expected_kwargs]
        if extra_kwargs:
            raise ValueError(
                "get_object got unknown kwargs: {!r}".format(extra_kwargs))

        path_params = {
            "namespaceName": namespace_name,
            "bucketName": bucket_name,
            "objectName": object_name
        }
        path_params = {k: v for (k, v) in six.iteritems(path_params) if v is not missing}

        header_params = {
            "accept": "application/json",
            "content-type": "application/json",
            "if-match": kwargs.get("if_match", missing),
            "if-none-match": kwargs.get("if_none_match", missing),
            "opc-client-request-id": kwargs.get("opc_client_request_id", missing),
            "range": kwargs.get("range", missing)
        }
        header_params = {k: v for (k, v) in six.iteritems(header_params) if v is not missing}

        return self.base_client.call_api(
            resource_path=resource_path,
            method=method,
            path_params=path_params,
            header_params=header_params,
            response_type="stream")

    def head_bucket(self, namespace_name, bucket_name, **kwargs):
        """
        HeadBucket
        Efficiently checks if a bucket exists and gets the current ETag for the bucket.


        :param str namespace_name: (required)
            The top-level namespace used for the request.

        :param str bucket_name: (required)
            The name of the bucket.

            Example: `my-new-bucket1`

        :param str if_match: (optional)
            The entity tag to match. For creating and committing a multipart upload to an object, this is the entity tag of the target object.
            For uploading a part, this is the entity tag of the target part.

        :param str if_none_match: (optional)
            The entity tag to avoid matching. The only valid value is \u2018*\u2019, which indicates that the request should fail if the object already exists.
            For creating and committing a multipart upload, this is the entity tag of the target object. For uploading a part, this is the entity tag
            of the target part.

        :param str opc_client_request_id: (optional)
            The client request ID for tracing.

        :return: A Response object with data of type None
        :rtype: None
        """
        resource_path = "/n/{namespaceName}/b/{bucketName}/"
        method = "HEAD"

        # Don't accept unknown kwargs
        expected_kwargs = [
            "if_match",
            "if_none_match",
            "opc_client_request_id"
        ]
        extra_kwargs = [key for key in six.iterkeys(kwargs) if key not in expected_kwargs]
        if extra_kwargs:
            raise ValueError(
                "head_bucket got unknown kwargs: {!r}".format(extra_kwargs))

        path_params = {
            "namespaceName": namespace_name,
            "bucketName": bucket_name
        }
        path_params = {k: v for (k, v) in six.iteritems(path_params) if v is not missing}

        header_params = {
            "accept": "application/json",
            "content-type": "application/json",
            "if-match": kwargs.get("if_match", missing),
            "if-none-match": kwargs.get("if_none_match", missing),
            "opc-client-request-id": kwargs.get("opc_client_request_id", missing)
        }
        header_params = {k: v for (k, v) in six.iteritems(header_params) if v is not missing}

        return self.base_client.call_api(
            resource_path=resource_path,
            method=method,
            path_params=path_params,
            header_params=header_params)

    def head_object(self, namespace_name, bucket_name, object_name, **kwargs):
        """
        HeadObject
        Gets the user-defined metadata and entity tag for an object.


        :param str namespace_name: (required)
            The top-level namespace used for the request.

        :param str bucket_name: (required)
            The name of the bucket.

            Example: `my-new-bucket1`

        :param str object_name: (required)
            The name of the object.

            Example: `test/object1.log`

        :param str if_match: (optional)
            The entity tag to match. For creating and committing a multipart upload to an object, this is the entity tag of the target object.
            For uploading a part, this is the entity tag of the target part.

        :param str if_none_match: (optional)
            The entity tag to avoid matching. The only valid value is \u2018*\u2019, which indicates that the request should fail if the object already exists.
            For creating and committing a multipart upload, this is the entity tag of the target object. For uploading a part, this is the entity tag
            of the target part.

        :param str opc_client_request_id: (optional)
            The client request ID for tracing.

        :return: A Response object with data of type None
        :rtype: None
        """
        resource_path = "/n/{namespaceName}/b/{bucketName}/o/{objectName}"
        method = "HEAD"

        # Don't accept unknown kwargs
        expected_kwargs = [
            "if_match",
            "if_none_match",
            "opc_client_request_id"
        ]
        extra_kwargs = [key for key in six.iterkeys(kwargs) if key not in expected_kwargs]
        if extra_kwargs:
            raise ValueError(
                "head_object got unknown kwargs: {!r}".format(extra_kwargs))

        path_params = {
            "namespaceName": namespace_name,
            "bucketName": bucket_name,
            "objectName": object_name
        }
        path_params = {k: v for (k, v) in six.iteritems(path_params) if v is not missing}

        header_params = {
            "accept": "application/json",
            "content-type": "application/json",
            "if-match": kwargs.get("if_match", missing),
            "if-none-match": kwargs.get("if_none_match", missing),
            "opc-client-request-id": kwargs.get("opc_client_request_id", missing)
        }
        header_params = {k: v for (k, v) in six.iteritems(header_params) if v is not missing}

        return self.base_client.call_api(
            resource_path=resource_path,
            method=method,
            path_params=path_params,
            header_params=header_params)

    def list_buckets(self, namespace_name, compartment_id, **kwargs):
        """
        ListBuckets
        Gets a list of all `BucketSummary`s in a compartment. A `BucketSummary` contains only summary fields for the bucket
        and does not contain fields like the user-defined metadata.

<<<<<<< HEAD
        To use this and other API operations, you must be authorized in an IAM policy. If you're not authorized,
        talk to an administrator. If you're an admin who needs to write policies to give users access, see
        `Getting Started with Policies`__.

        __ https://docs.us-phoenix-1.oraclecloud.com/Content/Identity/Concepts/policygetstarted.htm

=======
>>>>>>> 1cf3bd5d

        :param str namespace_name: (required)
            The top-level namespace used for the request.

        :param str compartment_id: (required)
            The ID of the compartment in which to create the bucket.

        :param int limit: (optional)
            The maximum number of items to return.

        :param str page: (optional)
            The page at which to start retrieving results.

        :param str opc_client_request_id: (optional)
            The client request ID for tracing.

        :return: A Response object with data of type list[BucketSummary]
        :rtype: list[BucketSummary]
        """
        resource_path = "/n/{namespaceName}/b/"
        method = "GET"

        # Don't accept unknown kwargs
        expected_kwargs = [
            "limit",
            "page",
            "opc_client_request_id"
        ]
        extra_kwargs = [key for key in six.iterkeys(kwargs) if key not in expected_kwargs]
        if extra_kwargs:
            raise ValueError(
                "list_buckets got unknown kwargs: {!r}".format(extra_kwargs))

        path_params = {
            "namespaceName": namespace_name
        }
        path_params = {k: v for (k, v) in six.iteritems(path_params) if v is not missing}

        query_params = {
            "compartmentId": compartment_id,
            "limit": kwargs.get("limit", missing),
            "page": kwargs.get("page", missing)
        }
        query_params = {k: v for (k, v) in six.iteritems(query_params) if v is not missing}

        header_params = {
            "accept": "application/json",
            "content-type": "application/json",
            "opc-client-request-id": kwargs.get("opc_client_request_id", missing)
        }
        header_params = {k: v for (k, v) in six.iteritems(header_params) if v is not missing}

        return self.base_client.call_api(
            resource_path=resource_path,
            method=method,
            path_params=path_params,
            query_params=query_params,
            header_params=header_params,
            response_type="list[BucketSummary]")

    def list_multipart_upload_parts(self, namespace_name, bucket_name, object_name, upload_id, **kwargs):
        """
        ListMultipartUploadParts
        Lists the parts of an in-progress multipart upload.


        :param str namespace_name: (required)
            The top-level namespace used for the request.

        :param str bucket_name: (required)
            The name of the bucket.

            Example: `my-new-bucket1`

        :param str object_name: (required)
            The name of the object.

            Example: `test/object1.log`

        :param str upload_id: (required)
            The upload ID for a multipart upload.

        :param int limit: (optional)
            The maximum number of items to return.

        :param str page: (optional)
            The page at which to start retrieving results.

        :param str opc_client_request_id: (optional)
            The client request ID for tracing.

        :return: A Response object with data of type list[MultipartUploadPartSummary]
        :rtype: list[MultipartUploadPartSummary]
        """
        resource_path = "/n/{namespaceName}/b/{bucketName}/u/{objectName}"
        method = "GET"

        # Don't accept unknown kwargs
        expected_kwargs = [
            "limit",
            "page",
            "opc_client_request_id"
        ]
        extra_kwargs = [key for key in six.iterkeys(kwargs) if key not in expected_kwargs]
        if extra_kwargs:
            raise ValueError(
                "list_multipart_upload_parts got unknown kwargs: {!r}".format(extra_kwargs))

        path_params = {
            "namespaceName": namespace_name,
            "bucketName": bucket_name,
            "objectName": object_name
        }
        path_params = {k: v for (k, v) in six.iteritems(path_params) if v is not missing}

        query_params = {
            "uploadId": upload_id,
            "limit": kwargs.get("limit", missing),
            "page": kwargs.get("page", missing)
        }
        query_params = {k: v for (k, v) in six.iteritems(query_params) if v is not missing}

        header_params = {
            "accept": "application/json",
            "content-type": "application/json",
            "opc-client-request-id": kwargs.get("opc_client_request_id", missing)
        }
        header_params = {k: v for (k, v) in six.iteritems(header_params) if v is not missing}

        return self.base_client.call_api(
            resource_path=resource_path,
            method=method,
            path_params=path_params,
            query_params=query_params,
            header_params=header_params,
            response_type="list[MultipartUploadPartSummary]")

    def list_multipart_uploads(self, namespace_name, bucket_name, **kwargs):
        """
        ListMultipartUploads
        Lists all in-progress multipart uploads for the given bucket in the given namespace.


        :param str namespace_name: (required)
            The top-level namespace used for the request.

        :param str bucket_name: (required)
            The name of the bucket.

            Example: `my-new-bucket1`

        :param int limit: (optional)
            The maximum number of items to return.

        :param str page: (optional)
            The page at which to start retrieving results.

        :param str opc_client_request_id: (optional)
            The client request ID for tracing.

        :return: A Response object with data of type list[MultipartUpload]
        :rtype: list[MultipartUpload]
        """
        resource_path = "/n/{namespaceName}/b/{bucketName}/u"
        method = "GET"

        # Don't accept unknown kwargs
        expected_kwargs = [
            "limit",
            "page",
            "opc_client_request_id"
        ]
        extra_kwargs = [key for key in six.iterkeys(kwargs) if key not in expected_kwargs]
        if extra_kwargs:
            raise ValueError(
                "list_multipart_uploads got unknown kwargs: {!r}".format(extra_kwargs))

        path_params = {
            "namespaceName": namespace_name,
            "bucketName": bucket_name
        }
        path_params = {k: v for (k, v) in six.iteritems(path_params) if v is not missing}

        query_params = {
            "limit": kwargs.get("limit", missing),
            "page": kwargs.get("page", missing)
        }
        query_params = {k: v for (k, v) in six.iteritems(query_params) if v is not missing}

        header_params = {
            "accept": "application/json",
            "content-type": "application/json",
            "opc-client-request-id": kwargs.get("opc_client_request_id", missing)
        }
        header_params = {k: v for (k, v) in six.iteritems(header_params) if v is not missing}

        return self.base_client.call_api(
            resource_path=resource_path,
            method=method,
            path_params=path_params,
            query_params=query_params,
            header_params=header_params,
            response_type="list[MultipartUpload]")

    def list_objects(self, namespace_name, bucket_name, **kwargs):
        """
        ListObjects
        Lists the objects in a bucket.

<<<<<<< HEAD
        To use this and other API operations, you must be authorized in an IAM policy. If you're not authorized,
        talk to an administrator. If you're an admin who needs to write policies to give users access, see
        `Getting Started with Policies`__.

        __ https://docs.us-phoenix-1.oraclecloud.com/Content/Identity/Concepts/policygetstarted.htm

=======
>>>>>>> 1cf3bd5d

        :param str namespace_name: (required)
            The top-level namespace used for the request.

        :param str bucket_name: (required)
            The name of the bucket.

            Example: `my-new-bucket1`

        :param str prefix: (optional)
            The string to use for matching against the start of object names in a list query.

        :param str start: (optional)
            Object names returned by a list query must be greater or equal to this parameter.

        :param str end: (optional)
            Object names returned by a list query must be strictly less than this parameter.

        :param int limit: (optional)
            The maximum number of items to return.

        :param str delimiter: (optional)
            When this parameter is set, only objects whose names do not contain the delimiter character
            (after an optionally specified prefix) are returned. Scanned objects whose names contain the
            delimiter have part of their name up to the last occurrence of the delimiter (after the optional
            prefix) returned as a set of prefixes. Note that only '/' is a supported delimiter character at
            this time.

        :param str fields: (optional)
            Object summary in list of objects includes the 'name' field. This parameter can also include 'size'
            (object size in bytes), 'md5', and 'timeCreated' (object creation date and time) fields.
            Value of this parameter should be a comma-separated, case-insensitive list of those field names.
            For example 'name,timeCreated,md5'.

        :param str opc_client_request_id: (optional)
            The client request ID for tracing.

        :return: A Response object with data of type ListObjects
        :rtype: ListObjects
        """
        resource_path = "/n/{namespaceName}/b/{bucketName}/o"
        method = "GET"

        # Don't accept unknown kwargs
        expected_kwargs = [
            "prefix",
            "start",
            "end",
            "limit",
            "delimiter",
            "fields",
            "opc_client_request_id"
        ]
        extra_kwargs = [key for key in six.iterkeys(kwargs) if key not in expected_kwargs]
        if extra_kwargs:
            raise ValueError(
                "list_objects got unknown kwargs: {!r}".format(extra_kwargs))

        path_params = {
            "namespaceName": namespace_name,
            "bucketName": bucket_name
        }
        path_params = {k: v for (k, v) in six.iteritems(path_params) if v is not missing}

        query_params = {
            "prefix": kwargs.get("prefix", missing),
            "start": kwargs.get("start", missing),
            "end": kwargs.get("end", missing),
            "limit": kwargs.get("limit", missing),
            "delimiter": kwargs.get("delimiter", missing),
            "fields": kwargs.get("fields", missing)
        }
        query_params = {k: v for (k, v) in six.iteritems(query_params) if v is not missing}

        header_params = {
            "accept": "application/json",
            "content-type": "application/json",
            "opc-client-request-id": kwargs.get("opc_client_request_id", missing)
        }
        header_params = {k: v for (k, v) in six.iteritems(header_params) if v is not missing}

        return self.base_client.call_api(
            resource_path=resource_path,
            method=method,
            path_params=path_params,
            query_params=query_params,
            header_params=header_params,
            response_type="ListObjects")

    def put_object(self, namespace_name, bucket_name, object_name, put_object_body, **kwargs):
        """
        PutObject
<<<<<<< HEAD
        Create a new object or overwrite an existing one.

        To use this and other API operations, you must be authorized in an IAM policy. If you're not authorized,
        talk to an administrator. If you're an admin who needs to write policies to give users access, see
        `Getting Started with Policies`__.

        __ https://docs.us-phoenix-1.oraclecloud.com/Content/Identity/Concepts/policygetstarted.htm
=======
        Creates a new object or overwrites an existing one.
>>>>>>> 1cf3bd5d


        :param str namespace_name: (required)
            The top-level namespace used for the request.

        :param str bucket_name: (required)
            The name of the bucket.

            Example: `my-new-bucket1`

        :param str object_name: (required)
            The name of the object.

            Example: `test/object1.log`

        :param stream put_object_body: (required)
            The object to upload to the object store.

        :param int content_length: (optional)
            The content length of the body.

        :param str if_match: (optional)
            The entity tag to match. For creating and committing a multipart upload to an object, this is the entity tag of the target object.
            For uploading a part, this is the entity tag of the target part.

        :param str if_none_match: (optional)
            The entity tag to avoid matching. The only valid value is \u2018*\u2019, which indicates that the request should fail if the object already exists.
            For creating and committing a multipart upload, this is the entity tag of the target object. For uploading a part, this is the entity tag
            of the target part.

        :param str opc_client_request_id: (optional)
            The client request ID for tracing.

        :param str expect: (optional)
            100-continue

        :param str content_md5: (optional)
            The base-64 encoded MD5 hash of the body.

        :param str content_type: (optional)
            The content type of the object.  Defaults to 'application/octet-stream' if not overridden during the PutObject call.

        :param str content_language: (optional)
            The content language of the object.

        :param str content_encoding: (optional)
            The content encoding of the object.

        :param dict(str, str) opc_meta: (optional)
            Optional user-defined metadata key and value.

        :return: A Response object with data of type None
        :rtype: None
        """
        resource_path = "/n/{namespaceName}/b/{bucketName}/o/{objectName}"
        method = "PUT"

        # Don't accept unknown kwargs
        expected_kwargs = [
            "content_length",
            "if_match",
            "if_none_match",
            "opc_client_request_id",
            "expect",
            "content_md5",
            "content_type",
            "content_language",
            "content_encoding",
            "opc_meta"
        ]
        extra_kwargs = [key for key in six.iterkeys(kwargs) if key not in expected_kwargs]
        if extra_kwargs:
            raise ValueError(
                "put_object got unknown kwargs: {!r}".format(extra_kwargs))

        path_params = {
            "namespaceName": namespace_name,
            "bucketName": bucket_name,
            "objectName": object_name
        }
        path_params = {k: v for (k, v) in six.iteritems(path_params) if v is not missing}

        header_params = {
            "accept": "application/json",
            "if-match": kwargs.get("if_match", missing),
            "if-none-match": kwargs.get("if_none_match", missing),
            "opc-client-request-id": kwargs.get("opc_client_request_id", missing),
            "Expect": kwargs.get("expect", missing),
            "Content-Length": kwargs.get("content_length", missing),
            "Content-MD5": kwargs.get("content_md5", missing),
            "Content-Type": kwargs.get("content_type", missing),
            "Content-Language": kwargs.get("content_language", missing),
            "Content-Encoding": kwargs.get("content_encoding", missing),

        }
        for key, value in six.iteritems(kwargs.get("opc_meta", {})):
            header_params["opc-meta-" + key] = value
        header_params = {k: v for (k, v) in six.iteritems(header_params) if v is not missing}

        if (not isinstance(put_object_body, (six.binary_type, six.string_types)) and
                not hasattr(put_object_body, "read")):
            raise TypeError('The body must be a string, bytes, or provide a read() method.')

        return self.base_client.call_api(
            resource_path=resource_path,
            method=method,
            path_params=path_params,
            header_params=header_params,
            body=put_object_body,
            enforce_content_headers=False)

    def update_bucket(self, namespace_name, bucket_name, update_bucket_details, **kwargs):
        """
        UpdateBucket
        Performs a partial or full update of a bucket's user-defined metadata.


        :param str namespace_name: (required)
            The top-level namespace used for the request.

        :param str bucket_name: (required)
            The name of the bucket.

            Example: `my-new-bucket1`

        :param UpdateBucketDetails update_bucket_details: (required)
            Request object for updating a bucket.

        :param str if_match: (optional)
            The entity tag to match. For creating and committing a multipart upload to an object, this is the entity tag of the target object.
            For uploading a part, this is the entity tag of the target part.

        :param str opc_client_request_id: (optional)
            The client request ID for tracing.

        :return: A Response object with data of type Bucket
        :rtype: Bucket
        """
        resource_path = "/n/{namespaceName}/b/{bucketName}/"
        method = "POST"

        # Don't accept unknown kwargs
        expected_kwargs = [
            "if_match",
            "opc_client_request_id"
        ]
        extra_kwargs = [key for key in six.iterkeys(kwargs) if key not in expected_kwargs]
        if extra_kwargs:
            raise ValueError(
                "update_bucket got unknown kwargs: {!r}".format(extra_kwargs))

        path_params = {
            "namespaceName": namespace_name,
            "bucketName": bucket_name
        }
        path_params = {k: v for (k, v) in six.iteritems(path_params) if v is not missing}

        header_params = {
            "accept": "application/json",
            "content-type": "application/json",
            "if-match": kwargs.get("if_match", missing),
            "opc-client-request-id": kwargs.get("opc_client_request_id", missing)
        }
        header_params = {k: v for (k, v) in six.iteritems(header_params) if v is not missing}

        return self.base_client.call_api(
            resource_path=resource_path,
            method=method,
            path_params=path_params,
            header_params=header_params,
            body=update_bucket_details,
            response_type="Bucket")

    def upload_part(self, namespace_name, bucket_name, object_name, upload_id, upload_part_num, upload_part_body, **kwargs):
        """
        UploadPart
        Uploads a single part of a multipart upload.


        :param str namespace_name: (required)
            The top-level namespace used for the request.

        :param str bucket_name: (required)
            The name of the bucket.

            Example: `my-new-bucket1`

        :param str object_name: (required)
            The name of the object.

            Example: `test/object1.log`

        :param str upload_id: (required)
            The upload ID for a multipart upload.

        :param int upload_part_num: (required)
            The part number that identifies the object part currently being uploaded.

        :param stream upload_part_body: (required)
            The part being uploaded to the Object Storage Service.

        :param int content_length: (optional)
            The content length of the body.

        :param str opc_client_request_id: (optional)
            The client request ID for tracing.

        :param str if_match: (optional)
            The entity tag to match. For creating and committing a multipart upload to an object, this is the entity tag of the target object.
            For uploading a part, this is the entity tag of the target part.

        :param str if_none_match: (optional)
            The entity tag to avoid matching. The only valid value is \u2018*\u2019, which indicates that the request should fail if the object already exists.
            For creating and committing a multipart upload, this is the entity tag of the target object. For uploading a part, this is the entity tag
            of the target part.

        :param str expect: (optional)
            100-continue

        :param str content_md5: (optional)
            The base-64 encoded MD5 hash of the body.

        :return: A Response object with data of type None
        :rtype: None
        """
        resource_path = "/n/{namespaceName}/b/{bucketName}/u/{objectName}"
        method = "PUT"

        # Don't accept unknown kwargs
        expected_kwargs = [
            "content_length",
            "opc_client_request_id",
            "if_match",
            "if_none_match",
            "expect",
            "content_md5"
        ]
        extra_kwargs = [key for key in six.iterkeys(kwargs) if key not in expected_kwargs]
        if extra_kwargs:
            raise ValueError(
                "upload_part got unknown kwargs: {!r}".format(extra_kwargs))

        path_params = {
            "namespaceName": namespace_name,
            "bucketName": bucket_name,
            "objectName": object_name
        }
        path_params = {k: v for (k, v) in six.iteritems(path_params) if v is not missing}

        query_params = {
            "uploadId": upload_id,
            "uploadPartNum": upload_part_num
        }
        query_params = {k: v for (k, v) in six.iteritems(query_params) if v is not missing}

        header_params = {
            "accept": "application/json",
            "opc-client-request-id": kwargs.get("opc_client_request_id", missing),
            "if-match": kwargs.get("if_match", missing),
            "if-none-match": kwargs.get("if_none_match", missing),
            "Expect": kwargs.get("expect", missing),
            "Content-Length": kwargs.get("content_length", missing),
            "Content-MD5": kwargs.get("content_md5", missing)
        }
        header_params = {k: v for (k, v) in six.iteritems(header_params) if v is not missing}

        if (not isinstance(upload_part_body, (six.binary_type, six.string_types)) and
                not hasattr(upload_part_body, "read")):
            raise TypeError('The body must be a string, bytes, or provide a read() method.')

        return self.base_client.call_api(
            resource_path=resource_path,
            method=method,
            path_params=path_params,
            query_params=query_params,
            header_params=header_params,
            body=upload_part_body,
            enforce_content_headers=False)<|MERGE_RESOLUTION|>--- conflicted
+++ resolved
@@ -180,15 +180,12 @@
         CreateBucket
         Creates a bucket in the given namespace with a bucket name and optional user-defined metadata.
 
-<<<<<<< HEAD
         To use this and other API operations, you must be authorized in an IAM policy. If you're not authorized,
         talk to an administrator. If you're an admin who needs to write policies to give users access, see
         `Getting Started with Policies`__.
 
         __ https://docs.us-phoenix-1.oraclecloud.com/Content/Identity/Concepts/policygetstarted.htm
 
-=======
->>>>>>> 1cf3bd5d
 
         :param str namespace_name: (required)
             The top-level namespace used for the request.
@@ -745,15 +742,12 @@
         Gets a list of all `BucketSummary`s in a compartment. A `BucketSummary` contains only summary fields for the bucket
         and does not contain fields like the user-defined metadata.
 
-<<<<<<< HEAD
         To use this and other API operations, you must be authorized in an IAM policy. If you're not authorized,
         talk to an administrator. If you're an admin who needs to write policies to give users access, see
         `Getting Started with Policies`__.
 
         __ https://docs.us-phoenix-1.oraclecloud.com/Content/Identity/Concepts/policygetstarted.htm
 
-=======
->>>>>>> 1cf3bd5d
 
         :param str namespace_name: (required)
             The top-level namespace used for the request.
@@ -963,15 +957,12 @@
         ListObjects
         Lists the objects in a bucket.
 
-<<<<<<< HEAD
         To use this and other API operations, you must be authorized in an IAM policy. If you're not authorized,
         talk to an administrator. If you're an admin who needs to write policies to give users access, see
         `Getting Started with Policies`__.
 
         __ https://docs.us-phoenix-1.oraclecloud.com/Content/Identity/Concepts/policygetstarted.htm
 
-=======
->>>>>>> 1cf3bd5d
 
         :param str namespace_name: (required)
             The top-level namespace used for the request.
@@ -1064,7 +1055,6 @@
     def put_object(self, namespace_name, bucket_name, object_name, put_object_body, **kwargs):
         """
         PutObject
-<<<<<<< HEAD
         Create a new object or overwrite an existing one.
 
         To use this and other API operations, you must be authorized in an IAM policy. If you're not authorized,
@@ -1072,9 +1062,6 @@
         `Getting Started with Policies`__.
 
         __ https://docs.us-phoenix-1.oraclecloud.com/Content/Identity/Concepts/policygetstarted.htm
-=======
-        Creates a new object or overwrites an existing one.
->>>>>>> 1cf3bd5d
 
 
         :param str namespace_name: (required)
