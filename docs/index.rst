Oracle BMC Python SDK
~~~~~~~~~~~~~~~~~~~~~

<<<<<<< HEAD
This is the 0.1.10 version of the public Python SDK for Oracle Bare Metal Cloud (OBMC).
=======
This is the public Python SDK for Oracle Bare Metal Cloud (OBMC).  Python 2.7+ and 3.5+ are supported.
>>>>>>> 0b8f535a


.. code-block:: pycon

    >>> import oraclebmc
    >>> config = oraclebmc.config.from_file(
    ...     "~/.oraclebmc",
    ...     "integ-beta-profile")
    >>> identity = oraclebmc.clients.IdentityClient(config)
    >>> user = identity.get_user(config["user"]).data
    >>> print(user)
    {
      "compartment_id": "ocid1.tenancy.oc1...",
      "description": "Integration testing user [BETA]",
      "id": "ocid1.user.oc1...",
      "inactive_status": null,
      "lifecycle_state": "ACTIVE",
      "name": "testing+integ-beta@corp.com",
      "time_created": "2016-08-30T23:46:44.680000+00:00"
    }


To get started, head over to the :ref:`installation instructions <install>` or see more examples in the
:ref:`quickstart <quickstart>` section.

.. toctree::
    :hidden:
    :maxdepth: 2

    installation
    configuration
    quickstart
    api/index
    license<|MERGE_RESOLUTION|>--- conflicted
+++ resolved
@@ -1,11 +1,7 @@
 Oracle BMC Python SDK
 ~~~~~~~~~~~~~~~~~~~~~
 
-<<<<<<< HEAD
-This is the 0.1.10 version of the public Python SDK for Oracle Bare Metal Cloud (OBMC).
-=======
 This is the public Python SDK for Oracle Bare Metal Cloud (OBMC).  Python 2.7+ and 3.5+ are supported.
->>>>>>> 0b8f535a
 
 
 .. code-block:: pycon
