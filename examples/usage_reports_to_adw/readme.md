--- conflicted
+++ resolved
@@ -145,20 +145,6 @@
 Max Cost  File Id Processed = 0001000000007463
 
 Connecting to Object Storage Service...
-<<<<<<< HEAD
-   Processing file reports/usage-csv/0001000000151118.csv.gz - 3409086, 2020-02-27 20:30
-   Completed  file reports/usage-csv/0001000000151118.csv.gz - 66110 Rows Inserted
-Total Objects Processed = 1
-
-Completed at 2020-02-27 22:26:52
-```
-
-## License
-
-Copyright (c) 2016, 2020, Oracle and/or its affiliates.  All rights reserved.
-This software is dual-licensed to you under the Universal Permissive License (UPL) 1.0 as shown at https://oss.oracle.com/licenses/upl
-or Apache License 2.0 as shown at http://www.apache.org/licenses/LICENSE-2.0. You may choose either license.
-=======
    Processing file reports/cost-csv/0001000000007464.csv.gz - 123150, 2020-04-16 01:44
    Completed  file reports/cost-csv/0001000000007464.csv.gz - 1844 Rows Inserted
    Total 15 Tags Merged.
@@ -173,4 +159,9 @@
 
 Completed at 2020-04-16 07:57:24
 ```
->>>>>>> 2583150f
+
+## License
+
+Copyright (c) 2016, 2020, Oracle and/or its affiliates.  All rights reserved.
+This software is dual-licensed to you under the Universal Permissive License (UPL) 1.0 as shown at https://oss.oracle.com/licenses/upl
+or Apache License 2.0 as shown at http://www.apache.org/licenses/LICENSE-2.0. You may choose either license.