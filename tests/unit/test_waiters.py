--- conflicted
+++ resolved
@@ -4,7 +4,6 @@
 import pytest
 
 
-<<<<<<< HEAD
 # TODO (jmcross) disabled for initial release (identity, object_storage only)
 # def test_basic_wait(virtual_network, config):
 #     """Creates and deletes a VCN, waiting after each operation."""
@@ -47,55 +46,9 @@
 #
 #     total_time = time.time() - start_time
 #
-#     # This should always be between 2 seconds and 5 minutes.
+#     # This should always be between 1 second and 5 minutes.
 #     assert total_time < 60 * 5
-#     assert total_time > 2
-=======
-def test_basic_wait(virtual_network, config):
-    """Creates and deletes a VCN, waiting after each operation."""
-
-    name = "pythonsdk_waiter_" + tests.util.random_number_string()
-    print('Creating cloud network ' + name)
-
-    start_time = time.time()
-
-    request = oraclebmc.core.models.CreateVcnDetails()
-    request.cidr_block = '10.0.0.0/16'
-    request.display_name = name
-    request.compartment_id = config["tenancy"]
-
-    response = virtual_network.create_vcn(request)
-    vcn = response.data
-
-    response = virtual_network.get_vcn(vcn.id)
-    response = oraclebmc.wait_until(virtual_network, response, 'lifecycle_state', 'AVAILABLE')
-
-    assert 'AVAILABLE' == response.data.lifecycle_state
-
-    print('Deleting vcn')
-    response = virtual_network.delete_vcn(vcn.id)
-
-    assert response.status == 204
-
-    with pytest.raises(oraclebmc.exceptions.ServiceError) as excinfo:
-        response = virtual_network.get_vcn(vcn.id)
-        assert 'TERMINATING' == response.data.lifecycle_state
-        oraclebmc.wait_until(
-            virtual_network,
-            response,
-            'lifecycle_state',
-            'TERMINATED',
-            max_wait_seconds=180
-        )
-
-    assert excinfo.value.status == 404
-
-    total_time = time.time() - start_time
-
-    # This should always be between 1 second and 5 minutes.
-    assert total_time < 60 * 5
-    assert total_time > 1
->>>>>>> da3315a0
+#     assert total_time > 1
 
 
 def test_invalid_operation(identity, config):
