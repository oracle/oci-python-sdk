--- conflicted
+++ resolved
@@ -6,33 +6,34 @@
 from ...decorators import init_model_state_from_kwargs
 
 
-<<<<<<< HEAD
 @init_model_state_from_kwargs
-class CreateDbHomeWithDbSystemIdDetails(object):
-=======
 class CreateDbHomeWithDbSystemIdDetails(CreateDbHomeWithDbSystemIdBase):
->>>>>>> c59aefdc
 
     def __init__(self, **kwargs):
         """
         Initializes a new CreateDbHomeWithDbSystemIdDetails object with values from values from keyword arguments. The
         following keyword arguments are supported (corresponding to the getters/setters of this class):
 
+        :param db_system_id:
+            The value to assign to the db_system_id property of this CreateDbHomeWithDbSystemIdDetails.
+        :type db_system_id: str
+
+        :param display_name:
+            The value to assign to the display_name property of this CreateDbHomeWithDbSystemIdDetails.
+        :type display_name: str
+
+        :param source:
+            The value to assign to the source property of this CreateDbHomeWithDbSystemIdDetails.
+            Allowed values for this property are: "NONE", "DB_BACKUP"
+        :type source: str
+
         :param database:
             The value to assign to the database property of this CreateDbHomeWithDbSystemIdDetails.
         :type database: CreateDatabaseDetails
 
-        :param db_system_id:
-            The value to assign to the db_system_id property of this CreateDbHomeWithDbSystemIdDetails.
-        :type db_system_id: str
-
         :param db_version:
             The value to assign to the db_version property of this CreateDbHomeWithDbSystemIdDetails.
         :type db_version: str
-
-        :param display_name:
-            The value to assign to the display_name property of this CreateDbHomeWithDbSystemIdDetails.
-        :type display_name: str
 
         """
         self.swagger_types = {
