--- conflicted
+++ resolved
@@ -85,13 +85,12 @@
         self.base_client = BaseClient("usageapi", config, signer, usage_api_type_mapping, **base_client_init_kwargs)
         self.retry_strategy = kwargs.get('retry_strategy')
 
-<<<<<<< HEAD
     def get_service_endpoint(self):
         """
         Get the http service_endpoint for the server.
         """
         return extract_service_endpoint(self.base_client.endpoint)
-=======
+
     def create_query(self, create_query_details, **kwargs):
         """
         Returns the created query.
@@ -437,7 +436,6 @@
                 query_params=query_params,
                 header_params=header_params,
                 response_type="QueryCollection")
->>>>>>> b7f37b80
 
     def request_summarized_configurations(self, tenant_id, **kwargs):
         """
